[package]
name = "substrate-service"
version = "2.0.0"
authors = ["Parity Technologies <admin@parity.io>"]
edition = "2018"

[dependencies]
<<<<<<< HEAD
derive_more = "0.15.0"
futures = "0.1.29"
futures03 = { package = "futures-preview", version = "=0.3.0-alpha.18", features = ["compat"] }
=======
derive_more = "0.14.0"
futures = "0.1.17"
futures03 = { package = "futures-preview", version = "0.3.0-alpha.18", features = ["compat"] }
>>>>>>> 58da1c76
parking_lot = "0.9.0"
lazy_static = "1.4.0"
log = "0.4.8"
slog = { version = "2.5.2", features = ["nested-values"] }
tokio-executor = "0.1.8"
tokio-timer = "0.2.11"
exit-future = "0.1.4"
serde = { version = "1.0.100", features = ["derive"] }
serde_json = "1.0.40"
sysinfo = "0.9.4"
target_info = "0.1.0"
keystore = { package = "substrate-keystore", path = "../../core/keystore" }
sr-io = { path = "../../core/sr-io" }
sr-primitives = { path = "../../core/sr-primitives" }
primitives = { package = "substrate-primitives", path = "../primitives" }
session = { package = "substrate-session", path = "../session" }
app-crypto = { package = "substrate-application-crypto", path = "../application-crypto" }
consensus_common = { package = "substrate-consensus-common", path = "../../core/consensus/common" }
network = { package = "substrate-network", path = "../../core/network" }
client = { package = "substrate-client", path = "../../core/client" }
client_db = { package = "substrate-client-db", path = "../../core/client/db", features = ["kvdb-rocksdb"] }
codec = { package = "parity-scale-codec", version = "1.0.0" }
substrate-executor = { path = "../../core/executor" }
substrate-authority-discovery = { path = "../../core/authority-discovery"}
transaction_pool = { package = "substrate-transaction-pool", path = "../../core/transaction-pool" }
rpc-servers = { package = "substrate-rpc-servers", path = "../../core/rpc-servers" }
rpc = { package = "substrate-rpc", path = "../../core/rpc" }
tel = { package = "substrate-telemetry", path = "../../core/telemetry" }
offchain = { package = "substrate-offchain", path = "../../core/offchain" }
parity-multiaddr = { package = "parity-multiaddr", version = "0.5.0" }
authority-discovery-primitives = { package = "substrate-authority-discovery-primitives", path = "../authority-discovery/primitives", default-features = false }

[dev-dependencies]
substrate-test-runtime-client = { path = "../test-runtime/client" }
node-executor = { path = "../../node/executor" }
node-primitives = { path = "../../node/primitives" }
node-runtime = { path = "../../node/runtime" }
babe-primitives = { package = "substrate-consensus-babe-primitives", path = "../../core/consensus/babe/primitives" }
grandpa = { package = "substrate-finality-grandpa", path = "../../core/finality-grandpa" }
grandpa-primitives = { package = "substrate-finality-grandpa-primitives", path = "../../core/finality-grandpa/primitives" }<|MERGE_RESOLUTION|>--- conflicted
+++ resolved
@@ -5,15 +5,9 @@
 edition = "2018"
 
 [dependencies]
-<<<<<<< HEAD
 derive_more = "0.15.0"
 futures = "0.1.29"
-futures03 = { package = "futures-preview", version = "=0.3.0-alpha.18", features = ["compat"] }
-=======
-derive_more = "0.14.0"
-futures = "0.1.17"
 futures03 = { package = "futures-preview", version = "0.3.0-alpha.18", features = ["compat"] }
->>>>>>> 58da1c76
 parking_lot = "0.9.0"
 lazy_static = "1.4.0"
 log = "0.4.8"
