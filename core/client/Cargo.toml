--- conflicted
+++ resolved
@@ -9,15 +9,9 @@
 fnv = { version = "1.0.6", optional = true }
 log = { version = "0.4.8", optional = true }
 parking_lot = { version = "0.9.0", optional = true }
-<<<<<<< HEAD
 hex-literal = { version = "0.2.1", optional = true }
 futures = { version = "0.1.29", optional = true }
-futures03 = { package = "futures-preview", version = "=0.3.0-alpha.18", features = ["compat"], optional = true }
-=======
-hex = { package = "hex-literal", version = "0.2", optional = true }
-futures = { version = "0.1", optional = true }
 futures03 = { package = "futures-preview", version = "0.3.0-alpha.18", features = ["compat"], optional = true }
->>>>>>> 58da1c76
 consensus = { package = "substrate-consensus-common", path = "../consensus/common", optional = true }
 executor = { package = "substrate-executor", path = "../executor", optional = true }
 state-machine = { package = "substrate-state-machine", path = "../state-machine", optional = true }
