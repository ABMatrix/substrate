[package]
name = "substrate-rpc-api"
version = "2.0.0"
authors = ["Parity Technologies <admin@parity.io>"]
edition = "2018"

[dependencies]
codec = { package = "parity-scale-codec", version = "1.0.0" }
derive_more = "0.15.0"
futures03 = { package = "futures-preview", version = "0.3.0-alpha.18", features = ["compat"] }
jsonrpc-core = "13.1.0"
jsonrpc-core-client = "13.1.0"
jsonrpc-derive = "13.1.0"
jsonrpc-pubsub = "13.1.0"
log = "0.4.8"
parking_lot = "0.9.0"
primitives = { package = "substrate-primitives", path = "../../primitives" }
runtime_version = { package = "sr-version", path = "../../sr-version" }
<<<<<<< HEAD
serde = { version = "1.0.99", features = ["derive"] }
serde_json = "1.0.40"
txpool = { package = "substrate-transaction-graph", path = "../../transaction-pool/graph" }
=======
serde = { version = "1.0", features = ["derive"] }
serde_json = "1.0"
txpool = { package = "substrate-transaction-graph", path = "../../transaction-pool/graph" }
rpc-primitives = { package = "substrate-rpc-primitives", path = "../../rpc/primitives" }
>>>>>>> 9ffe3b0f
<|MERGE_RESOLUTION|>--- conflicted
+++ resolved
@@ -16,13 +16,7 @@
 parking_lot = "0.9.0"
 primitives = { package = "substrate-primitives", path = "../../primitives" }
 runtime_version = { package = "sr-version", path = "../../sr-version" }
-<<<<<<< HEAD
-serde = { version = "1.0.99", features = ["derive"] }
+serde = { version = "1.0.100", features = ["derive"] }
 serde_json = "1.0.40"
 txpool = { package = "substrate-transaction-graph", path = "../../transaction-pool/graph" }
-=======
-serde = { version = "1.0", features = ["derive"] }
-serde_json = "1.0"
-txpool = { package = "substrate-transaction-graph", path = "../../transaction-pool/graph" }
-rpc-primitives = { package = "substrate-rpc-primitives", path = "../../rpc/primitives" }
->>>>>>> 9ffe3b0f
+rpc-primitives = { package = "substrate-rpc-primitives", path = "../../rpc/primitives" }