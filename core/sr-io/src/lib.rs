// Copyright 2017-2019 Parity Technologies (UK) Ltd.
// This file is part of Substrate.

// Substrate is free software: you can redistribute it and/or modify
// it under the terms of the GNU General Public License as published by
// the Free Software Foundation, either version 3 of the License, or
// (at your option) any later version.

// Substrate is distributed in the hope that it will be useful,
// but WITHOUT ANY WARRANTY; without even the implied warranty of
// MERCHANTABILITY or FITNESS FOR A PARTICULAR PURPOSE.  See the
// GNU General Public License for more details.

// You should have received a copy of the GNU General Public License
// along with Substrate.  If not, see <http://www.gnu.org/licenses/>.

//! This is part of the Substrate runtime.

#![warn(missing_docs)]

#![cfg_attr(not(feature = "std"), no_std)]
#![cfg_attr(not(feature = "std"), feature(lang_items))]
#![cfg_attr(not(feature = "std"), feature(alloc_error_handler))]
#![cfg_attr(not(feature = "std"), feature(core_intrinsics))]

#![cfg_attr(feature = "std", doc = "Substrate runtime standard library as compiled when linked with Rust's standard library.")]
#![cfg_attr(not(feature = "std"), doc = "Substrate's runtime standard library as compiled without Rust's standard library.")]

use hash_db::Hasher;
use rstd::vec::Vec;

use primitives::{
	crypto::KeyTypeId, ed25519, sr25519, H256,
	offchain::{
		Timestamp, HttpRequestId, HttpRequestStatus, HttpError, StorageKind, OpaqueNetworkState,
	},
};
use impl_trait_for_tuples::impl_for_tuples;

/// Error verifying ECDSA signature
pub enum EcdsaVerifyError {
	/// Incorrect value of R or S
	BadRS,
	/// Incorrect value of V
	BadV,
	/// Invalid signature
	BadSignature,
}

pub mod offchain;

<<<<<<< HEAD
/// Trait for things which can be printed.
pub trait Printable {
	/// Print the object.
	fn print(&self);
}

impl Printable for u8 {
	fn print(&self) {
		(*self as u64).print()
	}
}

impl Printable for u32 {
	fn print(&self) {
		(*self as u64).print()
	}
}

impl Printable for usize {
	fn print(&self) {
		(*self as u64).print()
	}
}

#[impl_for_tuples(1, 12)]
impl Printable for Tuple {
	for_tuples!( where #( Tuple: Printable )* );

	fn print(&self) {
		for_tuples!( #( Tuple.print(); )* )
	}
}

=======
>>>>>>> 203e2c23
/// Converts a public trait definition into a private trait and set of public functions
/// that assume the trait is implemented for `()` for ease of calling.
macro_rules! export_api {
	(
		$( #[$trait_attr:meta] )*
		pub(crate) trait $trait_name:ident {
			$(
				$( #[$attr:meta] )*
				fn $name:ident
					( $( $arg:ident : $arg_ty:ty ),* $(,)? )
					$( -> $ret:ty )?
					$( where $( $w_name:path : $w_ty:path ),+ )?;
			)*
		}
	) => {
		$( #[$trait_attr] )*
		pub(crate) trait $trait_name {
			$(
				$( #[$attr] )*
				fn $name ( $($arg : $arg_ty ),* ) $( -> $ret )?
				$( where $( $w_name : $w_ty ),+ )?;
			)*
		}

		$(
			$( #[$attr] )*
			pub fn $name ( $($arg : $arg_ty ),* ) $( -> $ret )?
				$( where $( $w_name : $w_ty ),+ )?
			{
				#[allow(deprecated)]
				<()>:: $name ( $( $arg ),* )
			}
		)*
	}
}

export_api! {
	pub(crate) trait StorageApi {
		/// Get `key` from storage and return a `Vec`, empty if there's a problem.
		fn storage(key: &[u8]) -> Option<Vec<u8>>;

		/// Get `key` from child storage and return a `Vec`, empty if there's a problem.
		fn child_storage(storage_key: &[u8], key: &[u8]) -> Option<Vec<u8>>;

		/// Get `key` from storage, placing the value into `value_out` and return the number of
		/// bytes that the entry in storage has beyond the offset or `None` if the storage entry
		/// doesn't exist at all.
		/// If `value_out` length is smaller than the returned length, only `value_out` length bytes
		/// are copied into `value_out`.
		fn read_storage(key: &[u8], value_out: &mut [u8], value_offset: usize) -> Option<usize>;

		/// Get `key` from child storage, placing the value into `value_out` and return the number
		/// of bytes that the entry in storage has beyond the offset or `None` if the storage entry
		/// doesn't exist at all.
		/// If `value_out` length is smaller than the returned length, only `value_out` length bytes
		/// are copied into `value_out`.
		fn read_child_storage(storage_key: &[u8], key: &[u8], value_out: &mut [u8], value_offset: usize) -> Option<usize>;

		/// Set the storage of some particular key to Some value.
		fn set_storage(key: &[u8], value: &[u8]);

		/// Set the child storage of some particular key to Some value.
		fn set_child_storage(storage_key: &[u8], key: &[u8], value: &[u8]);

		/// Clear the storage of a key.
		fn clear_storage(key: &[u8]);

		/// Clear the storage of a key.
		fn clear_child_storage(storage_key: &[u8], key: &[u8]);

		/// Clear an entire child storage.
		fn kill_child_storage(storage_key: &[u8]);

		/// Check whether a given `key` exists in storage.
		fn exists_storage(key: &[u8]) -> bool;

		/// Check whether a given `key` exists in storage.
		fn exists_child_storage(storage_key: &[u8], key: &[u8]) -> bool;

		/// Clear the storage entries with a key that starts with the given prefix.
		fn clear_prefix(prefix: &[u8]);

		/// Clear the child storage entries with a key that starts with the given prefix.
		fn clear_child_prefix(storage_key: &[u8], prefix: &[u8]);

		/// "Commit" all existing operations and compute the resultant storage root.
		fn storage_root() -> [u8; 32];

		/// "Commit" all existing operations and compute the resultant child storage root.
		fn child_storage_root(storage_key: &[u8]) -> Vec<u8>;

		/// "Commit" all existing operations and get the resultant storage change root.
		fn storage_changes_root(parent_hash: [u8; 32]) -> Option<[u8; 32]>;

		/// A trie root formed from the iterated items.
		fn blake2_256_trie_root(input: Vec<(Vec<u8>, Vec<u8>)>) -> H256;

		/// A trie root formed from the enumerated items.
		fn blake2_256_ordered_trie_root(input: Vec<Vec<u8>>) -> H256;
	}
}

export_api! {
	pub(crate) trait OtherApi {
		/// The current relay chain identifier.
		fn chain_id() -> u64;

		/// Print a number.
		fn print_num(val: u64);
		/// Print any valid `utf8` buffer.
		fn print_utf8(utf8: &[u8]);
		/// Print any `u8` slice as hex.
		fn print_hex(data: &[u8]);
	}
}

export_api! {
	pub(crate) trait CryptoApi {
		/// Returns all ed25519 public keys for the given key id from the keystore.
		fn ed25519_public_keys(id: KeyTypeId) -> Vec<ed25519::Public>;
		/// Generate an ed22519 key for the given key type and store it in the keystore.
		///
		/// Returns the raw public key.
		fn ed25519_generate(id: KeyTypeId, seed: Option<&str>) -> ed25519::Public;
		/// Sign the given `msg` with the ed25519 key that corresponds to the given public key and
		/// key type in the keystore.
		///
		/// Returns the raw signature.
		fn ed25519_sign(
			id: KeyTypeId,
			pubkey: &ed25519::Public,
			msg: &[u8],
		) -> Option<ed25519::Signature>;
		/// Verify an ed25519 signature.
		///
		/// Returns `true` when the verification in successful.
		fn ed25519_verify(sig: &ed25519::Signature, msg: &[u8], pubkey: &ed25519::Public) -> bool;

		/// Returns all sr25519 public keys for the given key id from the keystore.
		fn sr25519_public_keys(id: KeyTypeId) -> Vec<sr25519::Public>;
		/// Generate an sr22519 key for the given key type and store it in the keystore.
		///
		/// Returns the raw public key.
		fn sr25519_generate(id: KeyTypeId, seed: Option<&str>) -> sr25519::Public;
		/// Sign the given `msg` with the sr25519 key that corresponds to the given public key and
		/// key type in the keystore.
		///
		/// Returns the raw signature.
		fn sr25519_sign(
			id: KeyTypeId,
			pubkey: &sr25519::Public,
			msg: &[u8],
		) -> Option<sr25519::Signature>;
		/// Verify an sr25519 signature.
		///
		/// Returns `true` when the verification in successful.
		fn sr25519_verify(sig: &sr25519::Signature, msg: &[u8], pubkey: &sr25519::Public) -> bool;

		/// Verify and recover a SECP256k1 ECDSA signature.
		/// - `sig` is passed in RSV format. V should be either 0/1 or 27/28.
		/// - returns `Err` if the signature is bad, otherwise the 64-byte pubkey (doesn't include the 0x04 prefix).
		fn secp256k1_ecdsa_recover(sig: &[u8; 65], msg: &[u8; 32]) -> Result<[u8; 64], EcdsaVerifyError>;
	}
}

export_api! {
	pub(crate) trait HashingApi {
		/// Conduct a 256-bit Keccak hash.
		fn keccak_256(data: &[u8]) -> [u8; 32] ;

		/// Conduct a 128-bit Blake2 hash.
		fn blake2_128(data: &[u8]) -> [u8; 16];

		/// Conduct a 256-bit Blake2 hash.
		fn blake2_256(data: &[u8]) -> [u8; 32];

		/// Conduct four XX hashes to give a 256-bit result.
		fn twox_256(data: &[u8]) -> [u8; 32];

		/// Conduct two XX hashes to give a 128-bit result.
		fn twox_128(data: &[u8]) -> [u8; 16];

		/// Conduct two XX hashes to give a 64-bit result.
		fn twox_64(data: &[u8]) -> [u8; 8];
	}
}

export_api! {
	pub(crate) trait OffchainApi {
		/// Returns if the local node is a potential validator.
		///
		/// Even if this function returns `true`, it does not mean that any keys are configured
		/// and that the validator is registered in the chain.
		fn is_validator() -> bool;

		/// Submit transaction to the pool.
		///
		/// The transaction will end up in the pool.
		fn submit_transaction(data: Vec<u8>) -> Result<(), ()>;

		/// Returns information about the local node's network state.
		fn network_state() -> Result<OpaqueNetworkState, ()>;

		/// Returns current UNIX timestamp (in millis)
		fn timestamp() -> Timestamp;

		/// Pause the execution until `deadline` is reached.
		fn sleep_until(deadline: Timestamp);

		/// Returns a random seed.
		///
		/// This is a trully random non deterministic seed generated by host environment.
		/// Obviously fine in the off-chain worker context.
		fn random_seed() -> [u8; 32];

		/// Sets a value in the local storage.
		///
		/// Note this storage is not part of the consensus, it's only accessible by
		/// offchain worker tasks running on the same machine. It IS persisted between runs.
		fn local_storage_set(kind: StorageKind, key: &[u8], value: &[u8]);

		/// Sets a value in the local storage if it matches current value.
		///
		/// Since multiple offchain workers may be running concurrently, to prevent
		/// data races use CAS to coordinate between them.
		///
		/// Returns `true` if the value has been set, `false` otherwise.
		///
		/// Note this storage is not part of the consensus, it's only accessible by
		/// offchain worker tasks running on the same machine. It IS persisted between runs.
		fn local_storage_compare_and_set(
			kind: StorageKind,
			key: &[u8],
			old_value: Option<&[u8]>,
			new_value: &[u8],
		) -> bool;

		/// Gets a value from the local storage.
		///
		/// If the value does not exist in the storage `None` will be returned.
		/// Note this storage is not part of the consensus, it's only accessible by
		/// offchain worker tasks running on the same machine. It IS persisted between runs.
		fn local_storage_get(kind: StorageKind, key: &[u8]) -> Option<Vec<u8>>;

		/// Initiates a http request given HTTP verb and the URL.
		///
		/// Meta is a future-reserved field containing additional, parity-scale-codec encoded parameters.
		/// Returns the id of newly started request.
		fn http_request_start(
			method: &str,
			uri: &str,
			meta: &[u8],
		) -> Result<HttpRequestId, ()>;

		/// Append header to the request.
		fn http_request_add_header(
			request_id: HttpRequestId,
			name: &str,
			value: &str,
		) -> Result<(), ()>;

		/// Write a chunk of request body.
		///
		/// Writing an empty chunks finalises the request.
		/// Passing `None` as deadline blocks forever.
		///
		/// Returns an error in case deadline is reached or the chunk couldn't be written.
		fn http_request_write_body(
			request_id: HttpRequestId,
			chunk: &[u8],
			deadline: Option<Timestamp>,
		) -> Result<(), HttpError>;

		/// Block and wait for the responses for given requests.
		///
		/// Returns a vector of request statuses (the len is the same as ids).
		/// Note that if deadline is not provided the method will block indefinitely,
		/// otherwise unready responses will produce `DeadlineReached` status.
		///
		/// Passing `None` as deadline blocks forever.
		fn http_response_wait(
			ids: &[HttpRequestId],
			deadline: Option<Timestamp>,
		) -> Vec<HttpRequestStatus>;

		/// Read all response headers.
		///
		/// Returns a vector of pairs `(HeaderKey, HeaderValue)`.
		/// NOTE response headers have to be read before response body.
		fn http_response_headers(request_id: HttpRequestId) -> Vec<(Vec<u8>, Vec<u8>)>;

		/// Read a chunk of body response to given buffer.
		///
		/// Returns the number of bytes written or an error in case a deadline
		/// is reached or server closed the connection.
		/// If `0` is returned it means that the response has been fully consumed
		/// and the `request_id` is now invalid.
		/// NOTE this implies that response headers must be read before draining the body.
		/// Passing `None` as a deadline blocks forever.
		fn http_response_read_body(
			request_id: HttpRequestId,
			buffer: &mut [u8],
			deadline: Option<Timestamp>,
		) -> Result<usize, HttpError>;
	}
}

/// API trait that should cover all other APIs.
///
/// Implement this to make sure you implement all APIs.
trait Api: StorageApi + OtherApi + CryptoApi + HashingApi + OffchainApi {}

mod imp {
	use super::*;

	#[cfg(feature = "std")]
	include!("../with_std.rs");

	#[cfg(not(feature = "std"))]
	include!("../without_std.rs");
}

#[cfg(feature = "std")]
pub use self::imp::{
	StorageOverlay, ChildrenStorageOverlay, with_storage,
	with_externalities
};
#[cfg(not(feature = "std"))]
pub use self::imp::ext::*;

/// Type alias for Externalities implementation used in tests.
#[cfg(feature = "std")]
pub type TestExternalities<H> = self::imp::TestExternalities<H, u64>;<|MERGE_RESOLUTION|>--- conflicted
+++ resolved
@@ -49,42 +49,6 @@
 
 pub mod offchain;
 
-<<<<<<< HEAD
-/// Trait for things which can be printed.
-pub trait Printable {
-	/// Print the object.
-	fn print(&self);
-}
-
-impl Printable for u8 {
-	fn print(&self) {
-		(*self as u64).print()
-	}
-}
-
-impl Printable for u32 {
-	fn print(&self) {
-		(*self as u64).print()
-	}
-}
-
-impl Printable for usize {
-	fn print(&self) {
-		(*self as u64).print()
-	}
-}
-
-#[impl_for_tuples(1, 12)]
-impl Printable for Tuple {
-	for_tuples!( where #( Tuple: Printable )* );
-
-	fn print(&self) {
-		for_tuples!( #( Tuple.print(); )* )
-	}
-}
-
-=======
->>>>>>> 203e2c23
 /// Converts a public trait definition into a private trait and set of public functions
 /// that assume the trait is implemented for `()` for ease of calling.
 macro_rules! export_api {
