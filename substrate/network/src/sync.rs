--- conflicted
+++ resolved
@@ -75,19 +75,15 @@
 	B::Header: HeaderT<Number=u64>,
 {
 	/// Create a new instance.
-<<<<<<< HEAD
-	pub(crate) fn new(info: &ClientInfo) -> ChainSync {
-=======
-	pub fn new(role: Role, info: &ClientInfo<B>) -> Self {
+	pub(crate) fn new(role: Role, info: &ClientInfo<B>) -> Self {
 		let mut required_block_attributes = vec![
 			message::BlockAttribute::Header,
 			message::BlockAttribute::Justification
 		];
-		if role.intersects(Role::FULL | Role::VALIDATOR | Role::COLLATOR) {
+		if role.intersects(Role::FULL) {
 			required_block_attributes.push(message::BlockAttribute::Body);
 		}
 
->>>>>>> 2e263226
 		ChainSync {
 			genesis_hash: info.chain.genesis_hash,
 			peers: HashMap::new(),
@@ -103,11 +99,7 @@
 	}
 
 	/// Returns sync status
-<<<<<<< HEAD
-	pub(crate) fn status(&self) -> Status {
-=======
-	pub fn status(&self) -> Status<B> {
->>>>>>> 2e263226
+	pub(crate) fn status(&self) -> Status<B> {
 		let best_seen = self.best_seen_block();
 		let state = match &best_seen {
 			&Some(n) if n > self.best_queued_number && n - self.best_queued_number > 5 => SyncState::Downloading,
@@ -120,11 +112,7 @@
 	}
 
 	/// Handle new connected peer.
-<<<<<<< HEAD
-	pub(crate) fn new_peer(&mut self, protocol: &mut Context, peer_id: PeerId) {
-=======
-	pub fn new_peer(&mut self, io: &mut SyncIo, protocol: &Protocol<B>, peer_id: PeerId) {
->>>>>>> 2e263226
+	pub(crate) fn new_peer(&mut self, protocol: &mut Context<B>, peer_id: PeerId) {
 		if let Some(info) = protocol.peer_info(peer_id) {
 			match (protocol.chain().block_status(&BlockId::Hash(info.best_hash)), info.best_number) {
 				(Err(e), _) => {
@@ -178,11 +166,7 @@
 		}
 	}
 
-<<<<<<< HEAD
-	pub(crate) fn on_block_data(&mut self, protocol: &mut Context, peer_id: PeerId, _request: message::BlockRequest, response: message::BlockResponse) {
-=======
-	pub fn on_block_data(&mut self, io: &mut SyncIo, protocol: &Protocol<B>, peer_id: PeerId, _request: message::BlockRequest<B>, response: message::BlockResponse<B>) {
->>>>>>> 2e263226
+	pub(crate) fn on_block_data(&mut self, protocol: &mut Context<B>, peer_id: PeerId, _request: message::BlockRequest<B>, response: message::BlockResponse<B>) {
 		let count = response.blocks.len();
 		let mut imported: usize = 0;
 		let new_blocks = if let Some(ref mut peer) = self.peers.get_mut(&peer_id) {
@@ -322,11 +306,7 @@
 		self.maintain_sync(protocol);
 	}
 
-<<<<<<< HEAD
-	fn maintain_sync(&mut self, protocol: &mut Context) {
-=======
-	fn maintain_sync(&mut self, io: &mut SyncIo, protocol: &Protocol<B>) {
->>>>>>> 2e263226
+	fn maintain_sync(&mut self, protocol: &mut Context<B>) {
 		let peers: Vec<PeerId> = self.peers.keys().map(|p| *p).collect();
 		for peer in peers {
 			self.download_new(protocol, peer);
@@ -348,22 +328,13 @@
 		}
 	}
 
-<<<<<<< HEAD
-	pub(crate) fn update_chain_info(&mut self, best_header: &Header ) {
-		let hash = header_hash(&best_header);
-		self.block_imported(&hash, best_header.number)
-	}
-
-	pub(crate) fn on_block_announce(&mut self, protocol: &mut Context, peer_id: PeerId, hash: HeaderHash, header: &Header) {
-=======
-	pub fn update_chain_info(&mut self, best_header: &B::Header) {
+	pub(crate) fn update_chain_info(&mut self, best_header: &B::Header) {
 		let hash = best_header.hash();
 		self.block_imported(&hash, best_header.number().clone())
 	}
 
-	pub fn on_block_announce(&mut self, io: &mut SyncIo, protocol: &Protocol<B>, peer_id: PeerId, hash: B::Hash, header: &B::Header) {
+	pub(crate) fn on_block_announce(&mut self, protocol: &mut Context<B>, peer_id: PeerId, hash: B::Hash, header: &B::Header) {
 		let number = *header.number();
->>>>>>> 2e263226
 		if let Some(ref mut peer) = self.peers.get_mut(&peer_id) {
 			if number > peer.best_number {
 				peer.best_number = number;
@@ -394,30 +365,18 @@
 		}
 	}
 
-<<<<<<< HEAD
-	fn is_known_or_already_downloading(&self, protocol: &mut Context, hash: &HeaderHash) -> bool {
-=======
-	fn is_known_or_already_downloading(&self, protocol: &Protocol<B>, hash: &B::Hash) -> bool {
->>>>>>> 2e263226
+	fn is_known_or_already_downloading(&self, protocol: &mut Context<B>, hash: &B::Hash) -> bool {
 		self.peers.iter().any(|(_, p)| p.state == PeerSyncState::DownloadingStale(*hash))
 			|| protocol.chain().block_status(&BlockId::Hash(*hash)).ok().map_or(false, |s| s != BlockStatus::Unknown)
 	}
 
-<<<<<<< HEAD
-	pub(crate) fn peer_disconnected(&mut self, protocol: &mut Context, peer_id: PeerId) {
-=======
-	pub fn peer_disconnected(&mut self, io: &mut SyncIo, protocol: &Protocol<B>, peer_id: PeerId) {
->>>>>>> 2e263226
+	pub(crate) fn peer_disconnected(&mut self, protocol: &mut Context<B>, peer_id: PeerId) {
 		self.blocks.clear_peer_download(peer_id);
 		self.peers.remove(&peer_id);
 		self.maintain_sync(protocol);
 	}
 
-<<<<<<< HEAD
-	pub(crate) fn restart(&mut self, protocol: &mut Context) {
-=======
-	pub fn restart(&mut self, io: &mut SyncIo, protocol: &Protocol<B>) {
->>>>>>> 2e263226
+	pub(crate) fn restart(&mut self, protocol: &mut Context<B>) {
 		self.blocks.clear();
 		let ids: Vec<PeerId> = self.peers.keys().map(|p| *p).collect();
 		for id in ids {
@@ -442,11 +401,7 @@
 	}
 
 	// Download old block.
-<<<<<<< HEAD
-	fn download_stale(&mut self, protocol: &mut Context, peer_id: PeerId, hash: &HeaderHash) {
-=======
-	fn download_stale(&mut self, io: &mut SyncIo, protocol: &Protocol<B>, peer_id: PeerId, hash: &B::Hash) {
->>>>>>> 2e263226
+	fn download_stale(&mut self, protocol: &mut Context<B>, peer_id: PeerId, hash: &B::Hash) {
 		if let Some(ref mut peer) = self.peers.get_mut(&peer_id) {
 			match peer.state {
 				PeerSyncState::Available => {
@@ -459,11 +414,7 @@
 						max: Some(1),
 					};
 					peer.state = PeerSyncState::DownloadingStale(*hash);
-<<<<<<< HEAD
-					protocol.send_message(peer_id, Message::BlockRequest(request));
-=======
-					protocol.send_message(io, peer_id, GenericMessage::BlockRequest(request));
->>>>>>> 2e263226
+					protocol.send_message(peer_id, GenericMessage::BlockRequest(request));
 				},
 				_ => (),
 			}
@@ -471,11 +422,7 @@
 	}
 
 	// Issue a request for a peer to download new blocks, if any are available
-<<<<<<< HEAD
-	fn download_new(&mut self, protocol: &mut Context, peer_id: PeerId) {
-=======
-	fn download_new(&mut self, io: &mut SyncIo, protocol: &Protocol<B>, peer_id: PeerId) {
->>>>>>> 2e263226
+	fn download_new(&mut self, protocol: &mut Context<B>, peer_id: PeerId) {
 		if let Some(ref mut peer) = self.peers.get_mut(&peer_id) {
 			trace!(target: "sync", "Considering new block download from {}, common block is {}, best is {:?}", peer_id, peer.common_number, peer.best_number);
 			match peer.state {
@@ -491,11 +438,7 @@
 							max: Some((range.end - range.start) as u32),
 						};
 						peer.state = PeerSyncState::DownloadingNew(range.start);
-<<<<<<< HEAD
-						protocol.send_message(peer_id, Message::BlockRequest(request));
-=======
-						protocol.send_message(io, peer_id, GenericMessage::BlockRequest(request));
->>>>>>> 2e263226
+						protocol.send_message(peer_id, GenericMessage::BlockRequest(request));
 					} else {
 						trace!(target: "sync", "Nothing to request");
 					}
@@ -505,11 +448,7 @@
 		}
 	}
 
-<<<<<<< HEAD
-	fn request_ancestry(protocol: &mut Context, peer_id: PeerId, block: BlockNumber) {
-=======
-	fn request_ancestry(io: &mut SyncIo, protocol: &Protocol<B>, peer_id: PeerId, block: u64) {
->>>>>>> 2e263226
+	fn request_ancestry(protocol: &mut Context<B>, peer_id: PeerId, block: u64) {
 		trace!(target: "sync", "Requesting ancestry block #{} from {}", block, peer_id);
 		let request = message::generic::BlockRequest {
 			id: 0,
@@ -519,10 +458,6 @@
 			direction: message::Direction::Ascending,
 			max: Some(1),
 		};
-<<<<<<< HEAD
-		protocol.send_message(peer_id, Message::BlockRequest(request));
-=======
-		protocol.send_message(io, peer_id, GenericMessage::BlockRequest(request));
->>>>>>> 2e263226
+		protocol.send_message(peer_id, GenericMessage::BlockRequest(request));
 	}
 }