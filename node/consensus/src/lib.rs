--- conflicted
+++ resolved
@@ -307,60 +307,31 @@
 			offline_indices,
 		};
 
-<<<<<<< HEAD
-		let mut block_builder = self.client.build_block(&self.parent_id, inherent_data)?;
-
-		{
-			let mut unqueue_invalid = Vec::new();
-			self.transaction_pool.ready(|pending_iterator| {
-				let mut pending_size = 0;
-				for pending in pending_iterator {
-					// TODO [ToDr] Probably get rid of it, and validate in runtime.
-					let encoded_size = pending.data.raw.encode().len();
-					if pending_size + encoded_size >= MAX_TRANSACTIONS_SIZE { break }
-
-					match block_builder.push_extrinsic(pending.data.raw.clone()) {
-						Ok(()) => {
-							pending_size += encoded_size;
-						}
-						Err(e) => {
-							trace!(target: "transaction-pool", "Invalid transaction: {}", e);
-							unqueue_invalid.push(pending.hash.clone());
-=======
 		let block = self.client.build_block(
 			&self.parent_id,
 			inherent_data,
 			|block_builder| {
 				let mut unqueue_invalid = Vec::new();
-				let result = self.transaction_pool.cull_and_get_pending(&BlockId::hash(self.parent_hash), |pending_iterator| {
+				self.transaction_pool.ready(|pending_iterator| {
 					let mut pending_size = 0;
 					for pending in pending_iterator {
-						if pending_size + pending.verified.encoded_size() >= MAX_TRANSACTIONS_SIZE { break }
-
-						match block_builder.push_extrinsic(pending.original.clone()) {
+						// TODO [ToDr] Probably get rid of it, and validate in runtime.
+						let encoded_size = pending.data.raw.encode().len();
+						if pending_size + encoded_size >= MAX_TRANSACTIONS_SIZE { break }
+
+						match block_builder.push_extrinsic(pending.data.raw.clone()) {
 							Ok(()) => {
-								pending_size += pending.verified.encoded_size();
+								pending_size += encoded_size;
 							}
 							Err(e) => {
 								trace!(target: "transaction-pool", "Invalid transaction: {}", e);
-								unqueue_invalid.push(pending.verified.hash().clone());
+								unqueue_invalid.push(pending.hash.clone());
 							}
->>>>>>> aa0f31bb
 						}
 					}
 				});
-				if let Err(e) = result {
-					warn!("Unable to get the pending set: {:?}", e);
-				}
-<<<<<<< HEAD
-			});
-
-			self.transaction_pool.remove_invalid(&unqueue_invalid);
-		}
-=======
->>>>>>> aa0f31bb
-
-				self.transaction_pool.remove(&unqueue_invalid, false);
+
+				self.transaction_pool.remove_invalid(&unqueue_invalid);
 			})?;
 
 		info!("Proposing block [number: {}; hash: {}; parent_hash: {}; extrinsics: [{}]]",
@@ -474,7 +445,6 @@
 		use node_runtime::{Call, UncheckedExtrinsic, ConsensusCall};
 
 		let mut next_index = {
-<<<<<<< HEAD
 			let local_id = self.local_key.public().0;
 			// let cur_index = self.transaction_pool.cull_and_get_pending(&BlockId::hash(self.parent_hash), |pending| pending
 			// 	.filter(|tx| tx.verified.sender == local_id)
@@ -484,16 +454,7 @@
 			// 	.map_err(Error::from)
 			// );
 			// TODO [ToDr] Use pool data
-			let cur_index: Result<u64> = self.client.account_nonce(&self.parent_id, local_id).map_err(Error::from);
-=======
-			let cur_index = self.transaction_pool.cull_and_get_pending(&BlockId::hash(self.parent_hash), |pending| pending
-				.filter(|tx| tx.verified.sender == local_id)
-				.last()
-				.map(|tx| Ok(tx.verified.index()))
-				.unwrap_or_else(|| self.client.account_nonce(&self.parent_id, &local_id))
-				.map_err(Error::from)
-			);
->>>>>>> aa0f31bb
+			let cur_index: Result<u64> = self.client.account_nonce(&self.parent_id, &local_id).map_err(Error::from);
 
 			match cur_index {
 				Ok(cur_index) => cur_index + 1,
