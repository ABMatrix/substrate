[package]
name = "node-cli"
version = "2.0.0"
authors = ["Parity Technologies <admin@parity.io>"]
description = "Substrate node implementation in Rust."
build = "build.rs"
edition = "2018"

[dependencies]
<<<<<<< HEAD
log = "0.4.8"
tokio = "0.1.22"
futures = "0.1.29"
exit-future = "0.1.4"
jsonrpc-core = "13.1.0"
=======
log = "0.4"
tokio = "0.1.7"
futures = "0.1"
exit-future = "0.1"
jsonrpc-core = "13.2.0"
>>>>>>> e8d8b0bc
cli = { package = "substrate-cli", path = "../../core/cli" }
codec = { package = "parity-scale-codec", version = "1.0.0" }
sr-io = { path = "../../core/sr-io" }
client = { package = "substrate-client", path = "../../core/client" }
primitives = { package = "substrate-primitives", path = "../../core/primitives" }
inherents = { package = "substrate-inherents", path = "../../core/inherents" }
node-runtime = { path = "../runtime" }
node-rpc = { path = "../rpc" }
node-primitives = { path = "../primitives" }
hex-literal = "0.2.1"
substrate-rpc = { package = "substrate-rpc", path = "../../core/rpc" }
substrate-basic-authorship = { path = "../../core/basic-authorship" }
substrate-service = { path = "../../core/service" }
transaction_pool = { package = "substrate-transaction-pool", path = "../../core/transaction-pool" }
network = { package = "substrate-network", path = "../../core/network" }
babe = { package = "substrate-consensus-babe", path = "../../core/consensus/babe" }
babe-primitives = { package = "substrate-consensus-babe-primitives", path = "../../core/consensus/babe/primitives" }
grandpa = { package = "substrate-finality-grandpa", path = "../../core/finality-grandpa" }
grandpa_primitives = { package = "substrate-finality-grandpa-primitives", path = "../../core/finality-grandpa/primitives" }
sr-primitives = { path = "../../core/sr-primitives" }
node-executor = { path = "../executor" }
substrate-telemetry = { package = "substrate-telemetry", path = "../../core/telemetry" }
structopt = "0.2.0"
transaction-factory = { path = "../../test-utils/transaction-factory" }
keyring = { package = "substrate-keyring", path = "../../core/keyring" }
indices = { package = "srml-indices", path = "../../srml/indices" }
timestamp = { package = "srml-timestamp", path = "../../srml/timestamp", default-features = false }
rand = "0.7.0"
finality_tracker = { package = "srml-finality-tracker", path = "../../srml/finality-tracker", default-features = false }
contracts = { package = "srml-contracts", path = "../../srml/contracts" }
system = { package = "srml-system", path = "../../srml/system" }
balances = { package = "srml-balances", path = "../../srml/balances" }
support = { package = "srml-support", path = "../../srml/support", default-features = false }
im_online = { package = "srml-im-online", path = "../../srml/im-online", default-features = false }
sr-authority-discovery = { package = "srml-authority-discovery", path = "../../srml/authority-discovery", default-features = false }
authority-discovery = { package = "substrate-authority-discovery", path = "../../core/authority-discovery"}

[dev-dependencies]
keystore = { package = "substrate-keystore", path = "../../core/keystore" }
babe = { package = "substrate-consensus-babe", path = "../../core/consensus/babe", features = ["test-helpers"] }
consensus-common = { package = "substrate-consensus-common", path = "../../core/consensus/common" }
service-test = { package = "substrate-service-test", path = "../../core/service/test" }
futures03 = { package = "futures-preview", version = "=0.3.0-alpha.18" }
tempfile = "3.1.0"

[build-dependencies]
cli = { package = "substrate-cli", path = "../../core/cli" }
structopt = "0.2.0"<|MERGE_RESOLUTION|>--- conflicted
+++ resolved
@@ -7,19 +7,11 @@
 edition = "2018"
 
 [dependencies]
-<<<<<<< HEAD
 log = "0.4.8"
 tokio = "0.1.22"
 futures = "0.1.29"
 exit-future = "0.1.4"
-jsonrpc-core = "13.1.0"
-=======
-log = "0.4"
-tokio = "0.1.7"
-futures = "0.1"
-exit-future = "0.1"
 jsonrpc-core = "13.2.0"
->>>>>>> e8d8b0bc
 cli = { package = "substrate-cli", path = "../../core/cli" }
 codec = { package = "parity-scale-codec", version = "1.0.0" }
 sr-io = { path = "../../core/sr-io" }
