--- conflicted
+++ resolved
@@ -23,10 +23,6 @@
 primitives = { package = "substrate-primitives",  path = "../../core/primitives" }
 balances = { package = "srml-balances", path = "../balances" }
 timestamp = { package = "srml-timestamp", path = "../timestamp" }
-<<<<<<< HEAD
-rand = "0.7.0"
-=======
->>>>>>> e8d8b0bc
 
 [features]
 equalize = []
