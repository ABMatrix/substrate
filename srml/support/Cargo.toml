--- conflicted
+++ resolved
@@ -14,17 +14,10 @@
 primitives = { package = "substrate-primitives",  path = "../../core/primitives", default-features = false }
 inherents = { package = "substrate-inherents", path = "../../core/inherents", default-features = false }
 srml-support-procedural = { package = "srml-support-procedural", path = "./procedural" }
-<<<<<<< HEAD
 paste = "0.1.6"
 once_cell = { version = "0.2.4", default-features = false, optional = true }
 bitmask = { version = "0.5.0", default-features = false }
-impl-trait-for-tuples = "0.1.0"
-=======
-paste = "0.1"
-once_cell = { version = "0.1.6", default-features = false, optional = true }
-bitmask = { version = "0.5", default-features = false }
 impl-trait-for-tuples = "0.1.1"
->>>>>>> e8d8b0bc
 
 [dev-dependencies]
 pretty_assertions = "0.6.1"
